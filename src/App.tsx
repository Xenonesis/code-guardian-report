
import { Toaster as Sonner } from "@/components/ui/sonner";
import { TooltipProvider } from "@/components/ui/tooltip";
import { Analytics } from "@vercel/analytics/react";
import ErrorBoundary from "@/components/ErrorBoundary";
import SinglePageApp from "./pages/SinglePageApp";
import { AuthProvider } from "@/lib/auth-context";
import { ConnectionStatus } from "@/components/ConnectionStatus";
import { FirestoreStatus } from "@/components/FirestoreStatus";
import { FirestoreHealthChecker } from "@/components/FirestoreHealthChecker";
import { FirestoreErrorNotification } from "@/components/FirestoreErrorNotification";
import { useEffect, type ReactNode } from "react";
import Lenis from '@studio-freight/lenis';

// Lenis smooth scroll initialization with context for global access
import { createContext, useContext, useRef as useReactRef } from "react";

const LenisContext = createContext<Lenis | null>(null);

const SmoothScroll = ({ children }: { children: React.ReactNode }) => {
  const lenisRef = useReactRef<Lenis | null>(null);

  useEffect(() => {
    const lenis = new Lenis({
      lerp: 0.18, // higher lerp for faster, still smooth
      smoothWheel: true,
      syncTouch: true,
      infinite: false,
      easing: (t: number) => t < 0.5 ? 2*t*t : -1+(4-2*t)*t // easeInOutQuad for snappy yet smooth
    });
    lenisRef.current = lenis;

    function raf(time: number) {
      lenis.raf(time);
      requestAnimationFrame(raf);
    }

    requestAnimationFrame(raf);

    return () => {
      lenis.destroy();
    };
  }, []);

  return (
    <LenisContext.Provider value={lenisRef.current}>
      {children}
    </LenisContext.Provider>
  );
};

const App = () => (
<<<<<<< HEAD
  <AuthProvider>
    <ErrorBoundary>
      <TooltipProvider>
        <SmoothScroll>
          <Sonner 
            position="top-right"
            toastOptions={{
              className: 'rounded-lg',
              duration: 3000,
              style: {
                background: 'hsl(var(--background))',
                color: 'hsl(var(--foreground))',
                border: '1px solid hsl(var(--border))',
              },
            }}
          />
          <SinglePageApp />
          <Analytics />
        </SmoothScroll>
      </TooltipProvider>
    </ErrorBoundary>
  </AuthProvider>
=======
<AuthProvider>
      <ErrorBoundary>
    <TooltipProvider>
      <SmoothScroll>
        <Sonner 
          position="top-right"
          toastOptions={{
            className: 'rounded-lg',
            duration: 3000,
            style: {
              background: 'hsl(var(--background))',
              color: 'hsl(var(--foreground))',
              border: '1px solid hsl(var(--border))',
            },
          }}
        />
        <ConnectionStatus />
        <FirestoreStatus />
        <FirestoreHealthChecker />
        <FirestoreErrorNotification />
        <SinglePageApp />
        <Analytics />
      </SmoothScroll>
    </TooltipProvider>
  </ErrorBoundary>
</AuthProvider>
>>>>>>> dfa2c33c
);

export default App;<|MERGE_RESOLUTION|>--- conflicted
+++ resolved
@@ -50,7 +50,7 @@
 };
 
 const App = () => (
-<<<<<<< HEAD
+main
   <AuthProvider>
     <ErrorBoundary>
       <TooltipProvider>
@@ -73,7 +73,6 @@
       </TooltipProvider>
     </ErrorBoundary>
   </AuthProvider>
-=======
 <AuthProvider>
       <ErrorBoundary>
     <TooltipProvider>
@@ -100,7 +99,7 @@
     </TooltipProvider>
   </ErrorBoundary>
 </AuthProvider>
->>>>>>> dfa2c33c
+ main
 );
 
 export default App;