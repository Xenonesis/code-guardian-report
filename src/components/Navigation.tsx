<<<<<<< HEAD
import React, { useState, useEffect } from 'react';
import { createPortal } from 'react-dom';
import { Shield, Home, Moon, Sun, Menu, X, Info, Lock, Award } from 'lucide-react';
import { Button } from '@/components/ui/button';
import { cn } from '@/lib/utils';
=======
import React, { useState, useEffect } from "react";
import { createPortal } from "react-dom";
import { Link, useLocation } from "react-router-dom";
import {
  Shield,
  Home,
  Moon,
  Sun,
  Menu,
  X,
  Info,
  Lock,
  Award,
  User,
  Settings,
  LogOut,
  UserPlus,
} from "lucide-react";
import { Button } from "@/components/ui/button";
import { cn } from "@/lib/utils";
import { useAuth } from "../lib/auth-context";
import { AuthModal } from "./auth-modal";
import { useNavigate } from "react-router-dom";
>>>>>>> b1a25d5e

interface NavigationProps {
  isDarkMode: boolean;
  toggleDarkMode: () => void;
}

<<<<<<< HEAD
export const Navigation: React.FC<NavigationProps> = ({ isDarkMode, toggleDarkMode }) => {
  const [isMobileMenuOpen, setIsMobileMenuOpen] = useState(false);
  const [isScrolled, setIsScrolled] = useState(false);
  const [mounted, setMounted] = useState(false);
  const [activeSection, setActiveSection] = useState('home');
=======
export const Navigation: React.FC<NavigationProps> = ({
  isDarkMode,
  toggleDarkMode,
}) => {
  const location = useLocation();
  const { user, userProfile, logout } = useAuth();
  const [isMobileMenuOpen, setIsMobileMenuOpen] = useState(false);
  const [isScrolled, setIsScrolled] = useState(false);
  const [mounted, setMounted] = useState(false);
  const [isAuthModalOpen, setIsAuthModalOpen] = useState(false);
  const [isProfileDropdownOpen, setIsProfileDropdownOpen] = useState(false);
  const navigate = useNavigate();
>>>>>>> b1a25d5e

  // Mount detection and scroll detection for navbar styling
  useEffect(() => {
    setMounted(true);
    const handleScroll = () => {
      setIsScrolled(window.scrollY > 10);
      
      // Update active section based on scroll position
      const sections = ['home', 'about', 'privacy', 'terms'];
      const navbarHeight = 64; // h-16 = 64px
      const scrollPosition = window.scrollY + navbarHeight + 20; // Add some buffer
      
      for (let i = sections.length - 1; i >= 0; i--) {
        const section = document.getElementById(sections[i]);
        if (section && section.offsetTop <= scrollPosition) {
          setActiveSection(sections[i]);
          break;
        }
      }
    };

    window.addEventListener("scroll", handleScroll);
    return () => window.removeEventListener("scroll", handleScroll);
  }, []);

  // Smooth scroll to section with proper offset
  const scrollToSection = (sectionId: string) => {
    const section = document.getElementById(sectionId);
    if (section) {
      const navbarHeight = 64; // h-16 = 64px
      const targetPosition = section.offsetTop - navbarHeight;
      
      window.scrollTo({
        top: targetPosition,
        behavior: 'smooth'
      });
    }
    setIsMobileMenuOpen(false);
  };

  // Close dropdowns when clicking outside
  useEffect(() => {
    const handleClickOutside = (event: MouseEvent) => {
      const target = event.target as Element;
      if (isProfileDropdownOpen && !target.closest("[data-profile-dropdown]")) {
        setIsProfileDropdownOpen(false);
      }
    };

    if (isProfileDropdownOpen) {
      document.addEventListener("mousedown", handleClickOutside);
    }

    return () => document.removeEventListener("mousedown", handleClickOutside);
  }, [isProfileDropdownOpen]);

  const handleLogout = async () => {
    try {
      await logout();
      setIsProfileDropdownOpen(false);
    } catch (error) {
      console.error("Error signing out:", error);
    }
  };

  const navItems = [
    {
<<<<<<< HEAD
      id: 'home',
      label: 'Home',
      icon: <Home className="h-4 w-4" />
    },
    {
      id: 'about',
      label: 'About',
      icon: <Info className="h-4 w-4" />
    },
    {
      id: 'privacy',
      label: 'Privacy',
      icon: <Lock className="h-4 w-4" />
    },
    {
      id: 'terms',
      label: 'Terms',
      icon: <Award className="h-4 w-4" />
    }
  ];

  const isActive = (sectionId: string) => {
    return activeSection === sectionId;
=======
      path: "/",
      label: "Home",
      icon: <Home className="h-4 w-4" />,
    },
    {
      path: "/about",
      label: "About",
      icon: <Info className="h-4 w-4" />,
    },
    {
      path: "/privacy",
      label: "Privacy",
      icon: <Lock className="h-4 w-4" />,
    },
    {
      path: "/terms",
      label: "Terms",
      icon: <Award className="h-4 w-4" />,
    },
  ];

  const isActive = (path: string) => {
    if (path === "/") {
      return location.pathname === "/";
    }
    return location.pathname.startsWith(path);
>>>>>>> b1a25d5e
  };

  if (!mounted) return null;

  const navContent = (
<<<<<<< HEAD
    <nav 
      className={cn(
        "portal-navbar transition-all duration-300",
        isScrolled
          ? "bg-white/95 dark:bg-slate-900/95 backdrop-blur-lg shadow-lg border-b border-slate-200/50 dark:border-slate-700/50"
          : "bg-white/90 dark:bg-slate-900/90 backdrop-blur-md border-b border-slate-200/30 dark:border-slate-700/30"
      )}
      style={{
        position: 'fixed',
        top: 0,
        left: 0,
        right: 0,
        zIndex: 10000,
        width: '100%'
      }}
    >
      <div className="max-w-7xl mx-auto px-4 sm:px-6 lg:px-8">
        <div className="flex items-center justify-between h-16">
          {/* Code Guardian Logo */}
          <button
            onClick={() => scrollToSection('home')}
            className="flex items-center gap-3 group transition-all duration-300 hover:scale-105"
          >
            {/* Shield Icon */}
            <div className="relative p-2 rounded-xl bg-gradient-to-br from-blue-600 to-indigo-600 shadow-lg group-hover:shadow-xl transition-all duration-300 group-hover:rotate-3">
              <Shield className="h-6 w-6 text-white" />
              <div className="absolute inset-0 rounded-xl bg-gradient-to-br from-white/20 to-transparent opacity-0 group-hover:opacity-100 transition-opacity duration-300"></div>
            </div>
            
            {/* Brand Text */}
            <div className="flex flex-col">
              <h1 className="text-xl font-bold bg-gradient-to-r from-slate-900 to-blue-900 dark:from-white dark:to-blue-100 bg-clip-text text-transparent leading-tight">
                Code Guardian
              </h1>
              <p className="text-xs text-slate-600 dark:text-slate-400 font-medium leading-none hidden sm:block">
                Security Analysis
              </p>
            </div>
          </button>

          {/* Desktop Navigation */}
          <div className="hidden md:flex items-center space-x-8">
            {navItems.map((item) => (
              <button
                key={item.id}
                onClick={() => scrollToSection(item.id)}
                className={cn(
                  "relative flex items-center gap-2 px-3 py-2 rounded-lg font-medium transition-all duration-200 text-sm group",
                  isActive(item.id)
                    ? "text-blue-600 dark:text-blue-400 bg-blue-50 dark:bg-blue-900/20"
                    : "text-slate-700 dark:text-slate-300 hover:text-blue-600 dark:hover:text-blue-400 hover:bg-slate-50 dark:hover:bg-slate-800/50"
                )}
              >
                <div className="flex-shrink-0 transition-transform duration-200 group-hover:scale-110">
                  {item.icon}
                </div>
                <span>{item.label}</span>
                
                {/* Active indicator */}
                {isActive(item.id) && (
                  <div className="absolute bottom-0 left-0 right-0 h-0.5 bg-blue-600 dark:bg-blue-400 rounded-full"></div>
                )}
              </button>
            ))}
          </div>

          {/* Right side actions */}
          <div className="flex items-center gap-4">
            {/* Dark Mode Toggle */}
            <Button
              variant="ghost"
              size="sm"
              onClick={toggleDarkMode}
              className="p-2 rounded-lg hover:bg-slate-100 dark:hover:bg-slate-800 transition-colors duration-200"
              aria-label={isDarkMode ? 'Switch to light mode' : 'Switch to dark mode'}
            >
              {isDarkMode ? (
                <Sun className="h-5 w-5 text-amber-500" />
              ) : (
                <Moon className="h-5 w-5 text-slate-600 dark:text-slate-400" />
              )}
            </Button>

            {/* Mobile Menu Toggle */}
            <Button
              variant="ghost"
              size="sm"
              onClick={() => setIsMobileMenuOpen(!isMobileMenuOpen)}
              className="p-2 rounded-lg hover:bg-slate-100 dark:hover:bg-slate-800 transition-colors duration-200 md:hidden"
              aria-label="Toggle mobile menu"
=======
    <>
      <nav
        className={cn(
          "portal-navbar transition-all duration-300",
          isScrolled
            ? "bg-white/95 dark:bg-slate-900/95 backdrop-blur-lg shadow-lg border-b border-slate-200/50 dark:border-slate-700/50"
            : "bg-white/90 dark:bg-slate-900/90 backdrop-blur-md border-b border-slate-200/30 dark:border-slate-700/30"
        )}
        style={{
          position: "fixed",
          top: 0,
          left: 0,
          right: 0,
          zIndex: 10000,
          width: "100%",
        }}
      >
        <div className="max-w-7xl mx-auto px-4 sm:px-6 lg:px-8">
          <div className="flex items-center justify-between h-16">
            {/* Code Guardian Logo */}
            <Link
              to="/"
              className="flex items-center gap-3 group transition-all duration-300 hover:scale-105"
              onClick={() => setIsMobileMenuOpen(false)}
>>>>>>> b1a25d5e
            >
              {/* Shield Icon */}
              <div className="relative p-2 rounded-xl bg-gradient-to-br from-blue-600 to-indigo-600 shadow-lg group-hover:shadow-xl transition-all duration-300 group-hover:rotate-3">
                <Shield className="h-6 w-6 text-white" />
                <div className="absolute inset-0 rounded-xl bg-gradient-to-br from-white/20 to-transparent opacity-0 group-hover:opacity-100 transition-opacity duration-300"></div>
              </div>

              {/* Brand Text */}
              <div className="flex flex-col">
                <h1 className="text-xl font-bold bg-gradient-to-r from-slate-900 to-blue-900 dark:from-white dark:to-blue-100 bg-clip-text text-transparent leading-tight">
                  Code Guardian
                </h1>
                <p className="text-xs text-slate-600 dark:text-slate-400 font-medium leading-none hidden sm:block">
                  Security Analysis
                </p>
              </div>
            </Link>

            {/* Desktop Navigation */}
            <div className="hidden md:flex items-center space-x-8">
              {navItems.map((item) => (
<<<<<<< HEAD
                <button
                  key={item.id}
                  onClick={() => scrollToSection(item.id)}
                  className={cn(
                    "flex items-center gap-3 px-3 py-2 rounded-lg font-medium transition-colors duration-200 w-full text-left",
                    isActive(item.id)
=======
                <Link
                  key={item.path}
                  to={item.path}
                  className={cn(
                    "relative flex items-center gap-2 px-3 py-2 rounded-lg font-medium transition-all duration-200 text-sm group",
                    isActive(item.path)
>>>>>>> b1a25d5e
                      ? "text-blue-600 dark:text-blue-400 bg-blue-50 dark:bg-blue-900/20"
                      : "text-slate-700 dark:text-slate-300 hover:text-blue-600 dark:hover:text-blue-400 hover:bg-slate-50 dark:hover:bg-slate-800/50"
                  )}
                >
                  <div className="flex-shrink-0 transition-transform duration-200 group-hover:scale-110">
                    {item.icon}
                  </div>
                  <span>{item.label}</span>
<<<<<<< HEAD
                </button>
=======

                  {/* Active indicator */}
                  {isActive(item.path) && (
                    <div className="absolute bottom-0 left-0 right-0 h-0.5 bg-blue-600 dark:bg-blue-400 rounded-full"></div>
                  )}
                </Link>
>>>>>>> b1a25d5e
              ))}
            </div>

            {/* Right side actions */}
            <div className="flex items-center gap-4">
              {/* Dark Mode Toggle */}
              <Button
                variant="ghost"
                size="sm"
                onClick={toggleDarkMode}
                className="p-2 rounded-lg hover:bg-slate-100 dark:hover:bg-slate-800 transition-colors duration-200"
                aria-label={
                  isDarkMode ? "Switch to light mode" : "Switch to dark mode"
                }
              >
                {isDarkMode ? (
                  <Sun className="h-5 w-5 text-amber-500" />
                ) : (
                  <Moon className="h-5 w-5 text-slate-600 dark:text-slate-400" />
                )}
              </Button>

              {/* Auth Section */}
              {user && userProfile ? (
                <div className="relative" data-profile-dropdown>
                  <button
                    onClick={(e) => {
                      e.stopPropagation();
                      setIsProfileDropdownOpen(!isProfileDropdownOpen);
                    }}
                    className="flex items-center gap-2 p-2 rounded-lg hover:bg-slate-100 dark:hover:bg-slate-800 transition-colors duration-200 focus:outline-none focus:ring-2 focus:ring-blue-500"
                  >
                    <div className="w-8 h-8 bg-gradient-to-br from-blue-600 to-indigo-600 text-white rounded-full flex items-center justify-center text-sm font-medium shadow-lg">
                      {userProfile.displayName.charAt(0).toUpperCase()}
                    </div>
                    <span className="hidden md:block text-sm font-medium text-slate-700 dark:text-slate-300">
                      {userProfile.displayName}
                    </span>
                    <svg
                      className={`w-4 h-4 text-slate-600 dark:text-slate-400 transition-transform ${
                        isProfileDropdownOpen ? "rotate-180" : ""
                      }`}
                      fill="none"
                      stroke="currentColor"
                      viewBox="0 0 24 24"
                    >
                      <path
                        strokeLinecap="round"
                        strokeLinejoin="round"
                        strokeWidth={2}
                        d="M19 9l-7 7-7-7"
                      />
                    </svg>
                  </button>

                  {/* Profile Dropdown */}
                  {isProfileDropdownOpen && (
                    <div className="absolute right-0 mt-2 w-64 bg-white dark:bg-slate-800 rounded-lg shadow-lg border border-slate-200 dark:border-slate-700 py-2 z-50">
                      <div className="px-4 py-3 border-b border-slate-200 dark:border-slate-700">
                        <p className="text-sm font-medium text-slate-900 dark:text-white">
                          {userProfile.displayName}
                        </p>
                        <p className="text-sm text-slate-500 dark:text-slate-400 truncate">
                          {userProfile.email}
                        </p>
                      </div>

                      <div className="py-1">
                        <Link
                          to="/dashboard"
                          className="flex items-center gap-2 px-4 py-2 text-sm text-slate-700 dark:text-slate-300 hover:bg-slate-50 dark:hover:bg-slate-700 transition-colors"
                          onClick={(e) => {
                            e.preventDefault();
                            setIsProfileDropdownOpen(false);
                            // Use window.location for navigation to ensure it works
                            window.location.href = "/dashboard";
                          }}
                        >
                          <User className="h-4 w-4" />
                          Dashboard
                        </Link>
                        <button
                          className="flex items-center gap-2 w-full px-4 py-2 text-sm text-slate-700 dark:text-slate-300 hover:bg-slate-50 dark:hover:bg-slate-700 transition-colors"
                          onClick={(e) => {
                            e.stopPropagation();
                            setIsProfileDropdownOpen(false);
                          }}
                        >
                          <Settings className="h-4 w-4" />
                          Settings
                        </button>
                      </div>

                      <div className="border-t border-slate-200 dark:border-slate-700 py-1">
                        <button
                          onClick={(e) => {
                            e.stopPropagation();
                            handleLogout();
                          }}
                          className="flex items-center gap-2 w-full px-4 py-2 text-sm text-red-600 dark:text-red-400 hover:bg-red-50 dark:hover:bg-red-900/20 transition-colors"
                        >
                          <LogOut className="h-4 w-4" />
                          Sign Out
                        </button>
                      </div>
                    </div>
                  )}
                </div>
              ) : (
                <Button
                  onClick={() => setIsAuthModalOpen(true)}
                  size="sm"
                  className="bg-gradient-to-r from-blue-600 to-indigo-600 hover:from-blue-700 hover:to-indigo-700 text-white shadow-lg hover:shadow-xl transition-all duration-200"
                >
                  <UserPlus className="h-4 w-4 mr-2" />
                  Sign In
                </Button>
              )}

              {/* Mobile Menu Toggle */}
              <Button
                variant="ghost"
                size="sm"
                onClick={() => setIsMobileMenuOpen(!isMobileMenuOpen)}
                className="p-2 rounded-lg hover:bg-slate-100 dark:hover:bg-slate-800 transition-colors duration-200 md:hidden"
                aria-label="Toggle mobile menu"
              >
                {isMobileMenuOpen ? (
                  <X className="h-5 w-5 text-slate-600 dark:text-slate-400" />
                ) : (
                  <Menu className="h-5 w-5 text-slate-600 dark:text-slate-400" />
                )}
              </Button>
            </div>
          </div>

          {/* Mobile Menu */}
          {isMobileMenuOpen && (
            <div className="md:hidden border-t border-slate-200 dark:border-slate-700 bg-white dark:bg-slate-900">
              <div className="px-4 py-3 space-y-1">
                {navItems.map((item) => (
                  <Link
                    key={item.path}
                    to={item.path}
                    onClick={() => setIsMobileMenuOpen(false)}
                    className={cn(
                      "flex items-center gap-3 px-3 py-2 rounded-lg font-medium transition-colors duration-200",
                      isActive(item.path)
                        ? "text-blue-600 dark:text-blue-400 bg-blue-50 dark:bg-blue-900/20"
                        : "text-slate-700 dark:text-slate-300 hover:text-blue-600 dark:hover:text-blue-400 hover:bg-slate-50 dark:hover:bg-slate-800/50"
                    )}
                  >
                    <div className="flex-shrink-0">{item.icon}</div>
                    <span>{item.label}</span>
                  </Link>
                ))}

                {/* Mobile Auth Section */}
                {user && userProfile ? (
                  <div className="border-t border-slate-200 dark:border-slate-700 pt-3 mt-3 space-y-1">
                    <div className="px-3 py-2">
                      <p className="text-sm font-medium text-slate-900 dark:text-white">
                        {userProfile.displayName}
                      </p>
                      <p className="text-xs text-slate-500 dark:text-slate-400">
                        {userProfile.email}
                      </p>
                    </div>
                    <button
                      onClick={(e) => {
                        e.stopPropagation();
                        setIsProfileDropdownOpen(false);
                        navigate("/dashboard");
                      }}
                      className="flex items-center gap-2 w-full px-4 py-2 text-sm text-slate-700 dark:text-slate-300 hover:bg-slate-50 dark:hover:bg-slate-700 transition-colors"
                    >
                      <User className="h-4 w-4" />
                      Dashboard
                    </button>
                    <button
                      onClick={(e) => {
                        e.stopPropagation();
                        handleLogout();
                        setIsMobileMenuOpen(false);
                      }}
                      className="flex items-center gap-3 w-full px-3 py-2 rounded-lg font-medium text-red-600 dark:text-red-400 hover:bg-red-50 dark:hover:bg-red-900/20 transition-colors"
                    >
                      <LogOut className="h-4 w-4" />
                      Sign Out
                    </button>
                  </div>
                ) : (
                  <div className="border-t border-slate-200 dark:border-slate-700 pt-3 mt-3">
                    <button
                      onClick={() => {
                        setIsAuthModalOpen(true);
                        setIsMobileMenuOpen(false);
                      }}
                      className="flex items-center gap-3 w-full px-3 py-2 rounded-lg font-medium bg-gradient-to-r from-blue-600 to-indigo-600 text-white shadow-lg transition-all duration-200"
                    >
                      <UserPlus className="h-4 w-4" />
                      Sign In
                    </button>
                  </div>
                )}
              </div>
            </div>
          )}
        </div>
      </nav>

      {/* Auth Modal */}
      <AuthModal
        isOpen={isAuthModalOpen}
        onClose={() => setIsAuthModalOpen(false)}
      />
    </>
  );
  return createPortal(navContent, document.body);
};<|MERGE_RESOLUTION|>--- conflicted
+++ resolved
@@ -1,10 +1,3 @@
-<<<<<<< HEAD
-import React, { useState, useEffect } from 'react';
-import { createPortal } from 'react-dom';
-import { Shield, Home, Moon, Sun, Menu, X, Info, Lock, Award } from 'lucide-react';
-import { Button } from '@/components/ui/button';
-import { cn } from '@/lib/utils';
-=======
 import React, { useState, useEffect } from "react";
 import { createPortal } from "react-dom";
 import { Link, useLocation } from "react-router-dom";
@@ -28,33 +21,31 @@
 import { useAuth } from "../lib/auth-context";
 import { AuthModal } from "./auth-modal";
 import { useNavigate } from "react-router-dom";
->>>>>>> b1a25d5e
+import React, { useState, useEffect } from 'react';
+import { createPortal } from 'react-dom';
+import { Shield, Home, Moon, Sun, Menu, X, Info, Lock, Award } from 'lucide-react';
+import { Button } from '@/components/ui/button';
+import { cn } from '@/lib/utils';
 
 interface NavigationProps {
   isDarkMode: boolean;
   toggleDarkMode: () => void;
 }
 
-<<<<<<< HEAD
-export const Navigation: React.FC<NavigationProps> = ({ isDarkMode, toggleDarkMode }) => {
-  const [isMobileMenuOpen, setIsMobileMenuOpen] = useState(false);
-  const [isScrolled, setIsScrolled] = useState(false);
-  const [mounted, setMounted] = useState(false);
-  const [activeSection, setActiveSection] = useState('home');
-=======
 export const Navigation: React.FC<NavigationProps> = ({
   isDarkMode,
   toggleDarkMode,
 }) => {
   const location = useLocation();
   const { user, userProfile, logout } = useAuth();
+export const Navigation: React.FC<NavigationProps> = ({ isDarkMode, toggleDarkMode }) => {
   const [isMobileMenuOpen, setIsMobileMenuOpen] = useState(false);
   const [isScrolled, setIsScrolled] = useState(false);
   const [mounted, setMounted] = useState(false);
   const [isAuthModalOpen, setIsAuthModalOpen] = useState(false);
   const [isProfileDropdownOpen, setIsProfileDropdownOpen] = useState(false);
   const navigate = useNavigate();
->>>>>>> b1a25d5e
+  const [activeSection, setActiveSection] = useState('home');
 
   // Mount detection and scroll detection for navbar styling
   useEffect(() => {
@@ -95,77 +86,40 @@
     setIsMobileMenuOpen(false);
   };
 
-  // Close dropdowns when clicking outside
-  useEffect(() => {
-    const handleClickOutside = (event: MouseEvent) => {
-      const target = event.target as Element;
-      if (isProfileDropdownOpen && !target.closest("[data-profile-dropdown]")) {
-        setIsProfileDropdownOpen(false);
-      }
-    };
-
-    if (isProfileDropdownOpen) {
-      document.addEventListener("mousedown", handleClickOutside);
-    }
-
-    return () => document.removeEventListener("mousedown", handleClickOutside);
-  }, [isProfileDropdownOpen]);
-
-  const handleLogout = async () => {
-    try {
-      await logout();
-      setIsProfileDropdownOpen(false);
-    } catch (error) {
-      console.error("Error signing out:", error);
-    }
-  };
-
   const navItems = [
     {
-<<<<<<< HEAD
+      path: "/",
+      label: "Home",
+      icon: <Home className="h-4 w-4" />,
       id: 'home',
       label: 'Home',
       icon: <Home className="h-4 w-4" />
     },
     {
+      path: "/about",
+      label: "About",
+      icon: <Info className="h-4 w-4" />,
       id: 'about',
       label: 'About',
       icon: <Info className="h-4 w-4" />
     },
     {
+      path: "/privacy",
+      label: "Privacy",
+      icon: <Lock className="h-4 w-4" />,
       id: 'privacy',
       label: 'Privacy',
       icon: <Lock className="h-4 w-4" />
-    },
-    {
-      id: 'terms',
-      label: 'Terms',
-      icon: <Award className="h-4 w-4" />
-    }
-  ];
-
-  const isActive = (sectionId: string) => {
-    return activeSection === sectionId;
-=======
-      path: "/",
-      label: "Home",
-      icon: <Home className="h-4 w-4" />,
-    },
-    {
-      path: "/about",
-      label: "About",
-      icon: <Info className="h-4 w-4" />,
-    },
-    {
-      path: "/privacy",
-      label: "Privacy",
-      icon: <Lock className="h-4 w-4" />,
     },
     {
       path: "/terms",
       label: "Terms",
       icon: <Award className="h-4 w-4" />,
     },
+      id: 'terms',
+      label: 'Terms',
+      icon: <Award className="h-4 w-4" />
+    }
   ];
 
   const isActive = (path: string) => {
@@ -173,13 +127,54 @@
       return location.pathname === "/";
     }
     return location.pathname.startsWith(path);
->>>>>>> b1a25d5e
+  const isActive = (sectionId: string) => {
+    return activeSection === sectionId;
   };
 
   if (!mounted) return null;
 
   const navContent = (
-<<<<<<< HEAD
+    <>
+      <nav
+        className={cn(
+          "portal-navbar transition-all duration-300",
+          isScrolled
+            ? "bg-white/95 dark:bg-slate-900/95 backdrop-blur-lg shadow-lg border-b border-slate-200/50 dark:border-slate-700/50"
+            : "bg-white/90 dark:bg-slate-900/90 backdrop-blur-md border-b border-slate-200/30 dark:border-slate-700/30"
+        )}
+        style={{
+          position: "fixed",
+          top: 0,
+          left: 0,
+          right: 0,
+          zIndex: 10000,
+          width: "100%",
+        }}
+      >
+        <div className="max-w-7xl mx-auto px-4 sm:px-6 lg:px-8">
+          <div className="flex items-center justify-between h-16">
+            {/* Code Guardian Logo */}
+            <Link
+              to="/"
+              className="flex items-center gap-3 group transition-all duration-300 hover:scale-105"
+              onClick={() => setIsMobileMenuOpen(false)}
+            >
+              {/* Shield Icon */}
+              <div className="relative p-2 rounded-xl bg-gradient-to-br from-blue-600 to-indigo-600 shadow-lg group-hover:shadow-xl transition-all duration-300 group-hover:rotate-3">
+                <Shield className="h-6 w-6 text-white" />
+                <div className="absolute inset-0 rounded-xl bg-gradient-to-br from-white/20 to-transparent opacity-0 group-hover:opacity-100 transition-opacity duration-300"></div>
+              </div>
+
+              {/* Brand Text */}
+              <div className="flex flex-col">
+                <h1 className="text-xl font-bold bg-gradient-to-r from-slate-900 to-blue-900 dark:from-white dark:to-blue-100 bg-clip-text text-transparent leading-tight">
+                  Code Guardian
+                </h1>
+                <p className="text-xs text-slate-600 dark:text-slate-400 font-medium leading-none hidden sm:block">
+                  Security Analysis
+                </p>
+              </div>
+            </Link>
     <nav 
       className={cn(
         "portal-navbar transition-all duration-300",
@@ -220,6 +215,31 @@
             </div>
           </button>
 
+            {/* Desktop Navigation */}
+            <div className="hidden md:flex items-center space-x-8">
+              {navItems.map((item) => (
+                <Link
+                  key={item.path}
+                  to={item.path}
+                  className={cn(
+                    "relative flex items-center gap-2 px-3 py-2 rounded-lg font-medium transition-all duration-200 text-sm group",
+                    isActive(item.path)
+                      ? "text-blue-600 dark:text-blue-400 bg-blue-50 dark:bg-blue-900/20"
+                      : "text-slate-700 dark:text-slate-300 hover:text-blue-600 dark:hover:text-blue-400 hover:bg-slate-50 dark:hover:bg-slate-800/50"
+                  )}
+                >
+                  <div className="flex-shrink-0 transition-transform duration-200 group-hover:scale-110">
+                    {item.icon}
+                  </div>
+                  <span>{item.label}</span>
+
+                  {/* Active indicator */}
+                  {isActive(item.path) && (
+                    <div className="absolute bottom-0 left-0 right-0 h-0.5 bg-blue-600 dark:bg-blue-400 rounded-full"></div>
+                  )}
+                </Link>
+              ))}
+            </div>
           {/* Desktop Navigation */}
           <div className="hidden md:flex items-center space-x-8">
             {navItems.map((item) => (
@@ -245,113 +265,6 @@
               </button>
             ))}
           </div>
-
-          {/* Right side actions */}
-          <div className="flex items-center gap-4">
-            {/* Dark Mode Toggle */}
-            <Button
-              variant="ghost"
-              size="sm"
-              onClick={toggleDarkMode}
-              className="p-2 rounded-lg hover:bg-slate-100 dark:hover:bg-slate-800 transition-colors duration-200"
-              aria-label={isDarkMode ? 'Switch to light mode' : 'Switch to dark mode'}
-            >
-              {isDarkMode ? (
-                <Sun className="h-5 w-5 text-amber-500" />
-              ) : (
-                <Moon className="h-5 w-5 text-slate-600 dark:text-slate-400" />
-              )}
-            </Button>
-
-            {/* Mobile Menu Toggle */}
-            <Button
-              variant="ghost"
-              size="sm"
-              onClick={() => setIsMobileMenuOpen(!isMobileMenuOpen)}
-              className="p-2 rounded-lg hover:bg-slate-100 dark:hover:bg-slate-800 transition-colors duration-200 md:hidden"
-              aria-label="Toggle mobile menu"
-=======
-    <>
-      <nav
-        className={cn(
-          "portal-navbar transition-all duration-300",
-          isScrolled
-            ? "bg-white/95 dark:bg-slate-900/95 backdrop-blur-lg shadow-lg border-b border-slate-200/50 dark:border-slate-700/50"
-            : "bg-white/90 dark:bg-slate-900/90 backdrop-blur-md border-b border-slate-200/30 dark:border-slate-700/30"
-        )}
-        style={{
-          position: "fixed",
-          top: 0,
-          left: 0,
-          right: 0,
-          zIndex: 10000,
-          width: "100%",
-        }}
-      >
-        <div className="max-w-7xl mx-auto px-4 sm:px-6 lg:px-8">
-          <div className="flex items-center justify-between h-16">
-            {/* Code Guardian Logo */}
-            <Link
-              to="/"
-              className="flex items-center gap-3 group transition-all duration-300 hover:scale-105"
-              onClick={() => setIsMobileMenuOpen(false)}
->>>>>>> b1a25d5e
-            >
-              {/* Shield Icon */}
-              <div className="relative p-2 rounded-xl bg-gradient-to-br from-blue-600 to-indigo-600 shadow-lg group-hover:shadow-xl transition-all duration-300 group-hover:rotate-3">
-                <Shield className="h-6 w-6 text-white" />
-                <div className="absolute inset-0 rounded-xl bg-gradient-to-br from-white/20 to-transparent opacity-0 group-hover:opacity-100 transition-opacity duration-300"></div>
-              </div>
-
-              {/* Brand Text */}
-              <div className="flex flex-col">
-                <h1 className="text-xl font-bold bg-gradient-to-r from-slate-900 to-blue-900 dark:from-white dark:to-blue-100 bg-clip-text text-transparent leading-tight">
-                  Code Guardian
-                </h1>
-                <p className="text-xs text-slate-600 dark:text-slate-400 font-medium leading-none hidden sm:block">
-                  Security Analysis
-                </p>
-              </div>
-            </Link>
-
-            {/* Desktop Navigation */}
-            <div className="hidden md:flex items-center space-x-8">
-              {navItems.map((item) => (
-<<<<<<< HEAD
-                <button
-                  key={item.id}
-                  onClick={() => scrollToSection(item.id)}
-                  className={cn(
-                    "flex items-center gap-3 px-3 py-2 rounded-lg font-medium transition-colors duration-200 w-full text-left",
-                    isActive(item.id)
-=======
-                <Link
-                  key={item.path}
-                  to={item.path}
-                  className={cn(
-                    "relative flex items-center gap-2 px-3 py-2 rounded-lg font-medium transition-all duration-200 text-sm group",
-                    isActive(item.path)
->>>>>>> b1a25d5e
-                      ? "text-blue-600 dark:text-blue-400 bg-blue-50 dark:bg-blue-900/20"
-                      : "text-slate-700 dark:text-slate-300 hover:text-blue-600 dark:hover:text-blue-400 hover:bg-slate-50 dark:hover:bg-slate-800/50"
-                  )}
-                >
-                  <div className="flex-shrink-0 transition-transform duration-200 group-hover:scale-110">
-                    {item.icon}
-                  </div>
-                  <span>{item.label}</span>
-<<<<<<< HEAD
-                </button>
-=======
-
-                  {/* Active indicator */}
-                  {isActive(item.path) && (
-                    <div className="absolute bottom-0 left-0 right-0 h-0.5 bg-blue-600 dark:bg-blue-400 rounded-full"></div>
-                  )}
-                </Link>
->>>>>>> b1a25d5e
-              ))}
-            </div>
 
             {/* Right side actions */}
             <div className="flex items-center gap-4">
@@ -567,6 +480,32 @@
         onClose={() => setIsAuthModalOpen(false)}
       />
     </>
+        {/* Mobile Menu */}
+        {isMobileMenuOpen && (
+          <div className="md:hidden border-t border-slate-200 dark:border-slate-700 bg-white dark:bg-slate-900">
+            <div className="px-4 py-3 space-y-1">
+              {navItems.map((item) => (
+                <button
+                  key={item.id}
+                  onClick={() => scrollToSection(item.id)}
+                  className={cn(
+                    "flex items-center gap-3 px-3 py-2 rounded-lg font-medium transition-colors duration-200 w-full text-left",
+                    isActive(item.id)
+                      ? "text-blue-600 dark:text-blue-400 bg-blue-50 dark:bg-blue-900/20"
+                      : "text-slate-700 dark:text-slate-300 hover:text-blue-600 dark:hover:text-blue-400 hover:bg-slate-50 dark:hover:bg-slate-800/50"
+                  )}
+                >
+                  <div className="flex-shrink-0">
+                    {item.icon}
+                  </div>
+                  <span>{item.label}</span>
+                </button>
+              ))}
+            </div>
+          </div>
+        )}
+      </div>
+    </nav>
   );
   return createPortal(navContent, document.body);
 };