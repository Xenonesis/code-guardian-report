import React, { useState } from 'react';
import { FileCode, AlertTriangle, Github, Upload } from 'lucide-react';
import { Card, CardContent, CardDescription, CardHeader, CardTitle } from '@/components/ui/card';
import { Alert, AlertDescription } from '@/components/ui/alert';
import { Tabs, TabsContent, TabsList, TabsTrigger } from '@/components/ui/tabs';
import { AnalysisResults } from '@/hooks/useAnalysis';
import { useFileUpload } from '@/hooks/useFileUpload';
import { FileUploadArea } from '@/components/upload/FileUploadArea';
import { FileStatus } from '@/components/upload/FileStatus';
import { GitHubRepoInput } from '@/components/upload/GitHubRepoInput';

interface UploadFormProps {
  onFileSelect: (file: File) => void;
  onAnalysisComplete: (results: AnalysisResults) => void;
}

export const UploadForm: React.FC<UploadFormProps> = ({ onFileSelect, onAnalysisComplete }) => {
  const [uploadMethod, setUploadMethod] = useState<'file' | 'github'>('file');
  const {
    isDragOver,
    uploadProgress,
    selectedFile,
    isUploading,
    isAnalyzing,
    uploadComplete,
    error,
    handleDragOver,
    handleDragLeave,
    handleDrop,
    handleFileInput,
    removeFile,
    processFileDirectly
  } = useFileUpload({ onFileSelect, onAnalysisComplete });

  const handleGitHubFileReady = (file: File) => {
    // Process the file from GitHub the same way as uploaded files
    processFileDirectly(file);
  };

  return (
    <Card className="w-full max-w-4xl mx-auto bg-gradient-to-br from-white via-slate-50/50 to-blue-50/30 dark:from-slate-800 dark:via-slate-800/90 dark:to-slate-900 backdrop-blur-sm border-2 border-slate-200/60 dark:border-slate-700/60 shadow-2xl hover:shadow-3xl transition-all duration-300 rounded-2xl sm:rounded-3xl">
      <CardHeader className="text-center pb-6 sm:pb-8 lg:pb-10 pt-6 sm:pt-8 lg:pt-10 px-4 sm:px-6">
        <CardTitle className="flex flex-col sm:flex-row items-center justify-center gap-3 sm:gap-4 text-2xl sm:text-3xl lg:text-4xl font-bold">
          <div className="p-2.5 sm:p-3 lg:p-4 bg-gradient-to-br from-blue-500 via-blue-600 to-indigo-600 rounded-xl sm:rounded-2xl shadow-2xl animate-float-gentle hover:scale-110 transition-transform duration-300">
            <FileCode className="h-7 w-7 sm:h-8 sm:w-8 lg:h-10 lg:w-10 text-white" />
          </div>
<<<<<<< HEAD
          Analyze Your Code
        </CardTitle>
        <CardDescription className="text-base sm:text-lg text-slate-600 dark:text-slate-300 mt-3 sm:mt-4 px-4 sm:px-0">
=======
          <span className="bg-gradient-to-r from-blue-600 via-indigo-600 to-purple-600 bg-clip-text text-transparent font-extrabold">
            Analyze Your Code
          </span>
        </CardTitle>
        <CardDescription className="text-sm sm:text-base lg:text-lg text-slate-700 dark:text-slate-300 mt-3 sm:mt-4 lg:mt-5 px-2 sm:px-4 lg:px-6 font-medium leading-relaxed">
>>>>>>> 9ac49574
          Upload a .zip file or analyze directly from a GitHub repository
        </CardDescription>
      </CardHeader>
      <CardContent className="space-y-4 sm:space-y-6 lg:space-y-8 px-3 sm:px-4 lg:px-6 pb-6 sm:pb-8">
        {!selectedFile && !error && (
          <Tabs value={uploadMethod} onValueChange={(value) => setUploadMethod(value as 'file' | 'github')} className="w-full">
<<<<<<< HEAD
            <TabsList className="grid w-full grid-cols-2 mb-6">
              <TabsTrigger value="file" className="flex items-center gap-2">
                <Upload className="h-4 w-4" />
                Upload ZIP File
              </TabsTrigger>
              <TabsTrigger value="github" className="flex items-center gap-2">
                <Github className="h-4 w-4" />
                GitHub Repository
=======
            <TabsList className="grid w-full grid-cols-2 mb-6 sm:mb-8 bg-gradient-to-br from-slate-100 to-slate-200/80 dark:from-slate-700 dark:to-slate-800 p-1 sm:p-1.5 rounded-lg sm:rounded-xl shadow-lg">
              <TabsTrigger value="file" className="flex items-center gap-1.5 sm:gap-2 py-2.5 sm:py-3 px-2 sm:px-4 text-sm sm:text-base font-semibold data-[state=active]:bg-gradient-to-r data-[state=active]:from-blue-500 data-[state=active]:to-blue-600 data-[state=active]:text-white data-[state=active]:shadow-xl rounded-md sm:rounded-lg transition-all duration-300">
                <Upload className="h-3.5 w-3.5 sm:h-4 sm:w-4" />
                <span className="hidden xs:inline">Upload ZIP</span>
                <span className="xs:hidden">ZIP</span>
              </TabsTrigger>
              <TabsTrigger value="github" className="flex items-center gap-1.5 sm:gap-2 py-2.5 sm:py-3 px-2 sm:px-4 text-sm sm:text-base font-semibold data-[state=active]:bg-gradient-to-r data-[state=active]:from-indigo-500 data-[state=active]:to-purple-600 data-[state=active]:text-white data-[state=active]:shadow-xl rounded-md sm:rounded-lg transition-all duration-300">
                <Github className="h-3.5 w-3.5 sm:h-4 sm:w-4" />
                <span className="hidden xs:inline">GitHub</span>
                <span className="xs:hidden">GitHub</span>
>>>>>>> 9ac49574
              </TabsTrigger>
            </TabsList>

            <TabsContent value="file" className="mt-0">
              <FileUploadArea
                isDragOver={isDragOver}
                onDragOver={handleDragOver}
                onDragLeave={handleDragLeave}
                onDrop={handleDrop}
                onFileInput={handleFileInput}
              />
            </TabsContent>

            <TabsContent value="github" className="mt-0">
              <GitHubRepoInput onFileReady={handleGitHubFileReady} />
            </TabsContent>
          </Tabs>
        )}

        {selectedFile && (
          <FileStatus
            selectedFile={selectedFile}
            isUploading={isUploading}
            isAnalyzing={isAnalyzing}
            uploadComplete={uploadComplete}
            uploadProgress={uploadProgress}
            onRemoveFile={removeFile}
          />
        )}
        
        {error && (
          <Alert className="border-l-4 border-l-red-500 bg-red-50 dark:bg-red-950/20 dark:border-l-red-400" role="alert">
            <AlertTriangle className="h-4 w-4 sm:h-5 sm:w-5 text-red-600 dark:text-red-400" aria-hidden="true" />
            <AlertDescription className="text-red-800 dark:text-red-200 text-xs sm:text-sm lg:text-base">
              <strong>Error:</strong> {error}
            </AlertDescription>
          </Alert>
        )}

        <Alert className="border-l-4 border-l-amber-500 bg-gradient-to-r from-amber-50 via-amber-50/80 to-yellow-50/50 dark:from-amber-950/30 dark:via-amber-950/20 dark:to-yellow-950/10 dark:border-l-amber-400 shadow-lg rounded-xl" role="note">
          <AlertTriangle className="h-4 w-4 sm:h-5 sm:w-5 text-amber-600 dark:text-amber-400" aria-hidden="true" />
          <AlertDescription className="text-amber-900 dark:text-amber-100 text-xs sm:text-sm lg:text-base leading-relaxed">
            <strong className="font-bold">Privacy & Security:</strong> Your code is analyzed locally and securely. Files are processed in-browser with persistent storage for your convenience. Analysis results are automatically saved until you upload a new file.
          </AlertDescription>
        </Alert>
      </CardContent>
    </Card>
  );
};

export default UploadForm;<|MERGE_RESOLUTION|>--- conflicted
+++ resolved
@@ -44,24 +44,16 @@
           <div className="p-2.5 sm:p-3 lg:p-4 bg-gradient-to-br from-blue-500 via-blue-600 to-indigo-600 rounded-xl sm:rounded-2xl shadow-2xl animate-float-gentle hover:scale-110 transition-transform duration-300">
             <FileCode className="h-7 w-7 sm:h-8 sm:w-8 lg:h-10 lg:w-10 text-white" />
           </div>
-<<<<<<< HEAD
           Analyze Your Code
         </CardTitle>
         <CardDescription className="text-base sm:text-lg text-slate-600 dark:text-slate-300 mt-3 sm:mt-4 px-4 sm:px-0">
-=======
-          <span className="bg-gradient-to-r from-blue-600 via-indigo-600 to-purple-600 bg-clip-text text-transparent font-extrabold">
-            Analyze Your Code
-          </span>
-        </CardTitle>
-        <CardDescription className="text-sm sm:text-base lg:text-lg text-slate-700 dark:text-slate-300 mt-3 sm:mt-4 lg:mt-5 px-2 sm:px-4 lg:px-6 font-medium leading-relaxed">
->>>>>>> 9ac49574
+
           Upload a .zip file or analyze directly from a GitHub repository
         </CardDescription>
       </CardHeader>
       <CardContent className="space-y-4 sm:space-y-6 lg:space-y-8 px-3 sm:px-4 lg:px-6 pb-6 sm:pb-8">
         {!selectedFile && !error && (
           <Tabs value={uploadMethod} onValueChange={(value) => setUploadMethod(value as 'file' | 'github')} className="w-full">
-<<<<<<< HEAD
             <TabsList className="grid w-full grid-cols-2 mb-6">
               <TabsTrigger value="file" className="flex items-center gap-2">
                 <Upload className="h-4 w-4" />
@@ -70,18 +62,6 @@
               <TabsTrigger value="github" className="flex items-center gap-2">
                 <Github className="h-4 w-4" />
                 GitHub Repository
-=======
-            <TabsList className="grid w-full grid-cols-2 mb-6 sm:mb-8 bg-gradient-to-br from-slate-100 to-slate-200/80 dark:from-slate-700 dark:to-slate-800 p-1 sm:p-1.5 rounded-lg sm:rounded-xl shadow-lg">
-              <TabsTrigger value="file" className="flex items-center gap-1.5 sm:gap-2 py-2.5 sm:py-3 px-2 sm:px-4 text-sm sm:text-base font-semibold data-[state=active]:bg-gradient-to-r data-[state=active]:from-blue-500 data-[state=active]:to-blue-600 data-[state=active]:text-white data-[state=active]:shadow-xl rounded-md sm:rounded-lg transition-all duration-300">
-                <Upload className="h-3.5 w-3.5 sm:h-4 sm:w-4" />
-                <span className="hidden xs:inline">Upload ZIP</span>
-                <span className="xs:hidden">ZIP</span>
-              </TabsTrigger>
-              <TabsTrigger value="github" className="flex items-center gap-1.5 sm:gap-2 py-2.5 sm:py-3 px-2 sm:px-4 text-sm sm:text-base font-semibold data-[state=active]:bg-gradient-to-r data-[state=active]:from-indigo-500 data-[state=active]:to-purple-600 data-[state=active]:text-white data-[state=active]:shadow-xl rounded-md sm:rounded-lg transition-all duration-300">
-                <Github className="h-3.5 w-3.5 sm:h-4 sm:w-4" />
-                <span className="hidden xs:inline">GitHub</span>
-                <span className="xs:hidden">GitHub</span>
->>>>>>> 9ac49574
               </TabsTrigger>
             </TabsList>
 
